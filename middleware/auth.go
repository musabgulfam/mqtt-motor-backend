// auth.go - JWT authentication middleware
// This file implements authentication and authorization for the API
// 
// Authentication Flow:
// 1. Extract JWT token from Authorization header
// 2. Validate token signature and expiration
// 3. Extract user ID from token claims
// 4. Store user ID in context for handlers
// 
// Authorization Flow (Admin):
// 1. Run authentication middleware first
// 2. Extract user ID from context
// 3. Query database for user details
// 4. Check if user has admin role
// 5. Allow/deny access based on role

package middleware // Declares the package name

import ( // Import required packages
	"go-mqtt-backend/config" // Project config (for JWT secret)
	"go-mqtt-backend/database" // Database connection (for user queries)
	"go-mqtt-backend/models" // User model (for role checking)
	"net/http"               // HTTP status codes (401, 403, etc.)
	"strings"                // String operations (for header parsing)

	"github.com/gin-gonic/gin"     // Gin web framework (for middleware)
	"github.com/golang-jwt/jwt/v5" // JWT library (for token validation)
)

// AuthMiddleware - Returns a Gin middleware function for JWT authentication
// This middleware validates JWT tokens and extracts user information
// 
// How it works:
// 1. Checks for "Authorization: Bearer <token>" header
// 2. Validates JWT token signature and expiration
// 3. Extracts user ID from token claims
// 4. Stores user ID in Gin context for later use
// 5. Continues to next handler if valid, aborts if invalid
func AuthMiddleware() gin.HandlerFunc { // Returns a Gin middleware function
	return func(c *gin.Context) { // Middleware handler (runs before each request)
		// STEP 1: Extract Authorization header
		// Look for the standard "Bearer token" format in HTTP headers
		header := c.GetHeader("Authorization")                     // Get Authorization header
		if header == "" || !strings.HasPrefix(header, "Bearer ") { // If missing or invalid format
			c.AbortWithStatusJSON(http.StatusUnauthorized, gin.H{"error": "missing or invalid token"}) // Return 401 Unauthorized
			return
		}
		
		// STEP 2: Parse JWT token
		// Remove "Bearer " prefix and validate the JWT token
		tokenStr := strings.TrimPrefix(header, "Bearer ")                               // Remove 'Bearer ' prefix
		cfg := config.Load()                                                            // Load config for JWT secret
		token, err := jwt.Parse(tokenStr, func(token *jwt.Token) (interface{}, error) { // Parse JWT
			return []byte(cfg.JWTSecret), nil // Provide secret key for validation
		})
		if err != nil || !token.Valid { // If token is invalid or expired
			c.AbortWithStatusJSON(http.StatusUnauthorized, gin.H{"error": "invalid token"}) // Return 401 Unauthorized
			return
		}
<<<<<<< HEAD
		// Example inside your AuthMiddleware
		if claims, ok := token.Claims.(jwt.MapClaims); ok && token.Valid {
			// JWT numbers are float64 by default
			userIDFloat, ok := claims["sub"].(float64)
			if !ok {
				c.AbortWithStatusJSON(http.StatusUnauthorized, gin.H{"error": "invalid user ID in token"})
				return
			}
			c.Set("userID", uint(userIDFloat)) // or c.Set("userID", uint(userIDFloat))
			c.Next()
		} else {
			c.AbortWithStatusJSON(http.StatusUnauthorized, gin.H{"error": "invalid token"})
			return
		}
		c.Next() // Continue to next handler
=======
		
		// STEP 3: Extract user ID from token and store in context for later use
		// This allows subsequent handlers to access the user ID without re-parsing the token
		// JWT claims contain the user information that was stored when the token was created
		if claims, ok := token.Claims.(jwt.MapClaims); ok {
			if userID, exists := claims["user_id"]; exists {
				c.Set("user_id", userID) // Store user ID in Gin context
			}
		}
		
		c.Next() // Continue to next handler (authentication successful)
	}
}

// AdminMiddleware - Returns a Gin middleware function for admin access control
// This middleware extends AuthMiddleware to check if the user has admin role
// It implements role-based access control (RBAC) for admin endpoints
// 
// How it works:
// 1. Runs AuthMiddleware first (ensures user is authenticated)
// 2. Extracts user ID from context (set by AuthMiddleware)
// 3. Queries database for user details
// 4. Checks if user has "admin" role
// 5. Allows access only if user is admin
func AdminMiddleware() gin.HandlerFunc { // Returns a Gin middleware function for admin access
	return func(c *gin.Context) { // Middleware handler (runs before admin endpoints)
		// STEP 1: Run the standard authentication middleware first
		// This ensures the user is authenticated before checking their role
		// If authentication fails, this middleware will abort the request
		AuthMiddleware()(c) // Call the auth middleware on the same context
		
		// STEP 2: Check if authentication failed
		// If the auth middleware aborted the request, don't continue
		// This prevents unnecessary database queries for unauthenticated requests
		if c.IsAborted() {
			return // Exit early - authentication failed
		}
		
		// STEP 3: Extract user ID from context (set by AuthMiddleware)
		// The user ID was stored in the context by the AuthMiddleware
		userIDInterface, exists := c.Get("user_id")
		if !exists {
			c.AbortWithStatusJSON(http.StatusUnauthorized, gin.H{"error": "user ID not found in token"})
			return
		}
		
		// STEP 4: Convert user ID to uint (JWT numbers are stored as float64)
		// JWT stores all numbers as float64, but our database uses uint
		// This type conversion is necessary for database queries
		userID, ok := userIDInterface.(float64) // JWT numbers are float64
		if !ok {
			c.AbortWithStatusJSON(http.StatusUnauthorized, gin.H{"error": "invalid user ID format"})
			return
		}
		
		// STEP 5: Query database to get user details and check role
		// This implements the role-based access control
		// We need to query the database because the JWT token doesn't contain role information
		var user models.User
		if err := database.DB.First(&user, uint(userID)).Error; err != nil {
			c.AbortWithStatusJSON(http.StatusUnauthorized, gin.H{"error": "user not found"})
			return
		}
		
		// STEP 6: Check if user has admin role
		// Only users with role="admin" can access admin endpoints
		// This is the core of role-based access control (RBAC)
		if user.Role != "admin" {
			c.AbortWithStatusJSON(http.StatusForbidden, gin.H{"error": "admin access required"})
			return
		}
		
		c.Next() // Continue to next handler (admin access granted)
>>>>>>> daa71c19
	}
}<|MERGE_RESOLUTION|>--- conflicted
+++ resolved
@@ -1,12 +1,12 @@
 // auth.go - JWT authentication middleware
 // This file implements authentication and authorization for the API
-// 
+//
 // Authentication Flow:
 // 1. Extract JWT token from Authorization header
 // 2. Validate token signature and expiration
 // 3. Extract user ID from token claims
 // 4. Store user ID in context for handlers
-// 
+//
 // Authorization Flow (Admin):
 // 1. Run authentication middleware first
 // 2. Extract user ID from context
@@ -18,10 +18,10 @@
 
 import ( // Import required packages
 	"go-mqtt-backend/config" // Project config (for JWT secret)
-	"go-mqtt-backend/database" // Database connection (for user queries)
-	"go-mqtt-backend/models" // User model (for role checking)
-	"net/http"               // HTTP status codes (401, 403, etc.)
-	"strings"                // String operations (for header parsing)
+	// Database connection (for user queries)
+	// User model (for role checking)
+	"net/http" // HTTP status codes (401, 403, etc.)
+	"strings"  // String operations (for header parsing)
 
 	"github.com/gin-gonic/gin"     // Gin web framework (for middleware)
 	"github.com/golang-jwt/jwt/v5" // JWT library (for token validation)
@@ -29,7 +29,7 @@
 
 // AuthMiddleware - Returns a Gin middleware function for JWT authentication
 // This middleware validates JWT tokens and extracts user information
-// 
+//
 // How it works:
 // 1. Checks for "Authorization: Bearer <token>" header
 // 2. Validates JWT token signature and expiration
@@ -45,7 +45,7 @@
 			c.AbortWithStatusJSON(http.StatusUnauthorized, gin.H{"error": "missing or invalid token"}) // Return 401 Unauthorized
 			return
 		}
-		
+
 		// STEP 2: Parse JWT token
 		// Remove "Bearer " prefix and validate the JWT token
 		tokenStr := strings.TrimPrefix(header, "Bearer ")                               // Remove 'Bearer ' prefix
@@ -57,7 +57,6 @@
 			c.AbortWithStatusJSON(http.StatusUnauthorized, gin.H{"error": "invalid token"}) // Return 401 Unauthorized
 			return
 		}
-<<<<<<< HEAD
 		// Example inside your AuthMiddleware
 		if claims, ok := token.Claims.(jwt.MapClaims); ok && token.Valid {
 			// JWT numbers are float64 by default
@@ -73,80 +72,5 @@
 			return
 		}
 		c.Next() // Continue to next handler
-=======
-		
-		// STEP 3: Extract user ID from token and store in context for later use
-		// This allows subsequent handlers to access the user ID without re-parsing the token
-		// JWT claims contain the user information that was stored when the token was created
-		if claims, ok := token.Claims.(jwt.MapClaims); ok {
-			if userID, exists := claims["user_id"]; exists {
-				c.Set("user_id", userID) // Store user ID in Gin context
-			}
-		}
-		
-		c.Next() // Continue to next handler (authentication successful)
-	}
-}
-
-// AdminMiddleware - Returns a Gin middleware function for admin access control
-// This middleware extends AuthMiddleware to check if the user has admin role
-// It implements role-based access control (RBAC) for admin endpoints
-// 
-// How it works:
-// 1. Runs AuthMiddleware first (ensures user is authenticated)
-// 2. Extracts user ID from context (set by AuthMiddleware)
-// 3. Queries database for user details
-// 4. Checks if user has "admin" role
-// 5. Allows access only if user is admin
-func AdminMiddleware() gin.HandlerFunc { // Returns a Gin middleware function for admin access
-	return func(c *gin.Context) { // Middleware handler (runs before admin endpoints)
-		// STEP 1: Run the standard authentication middleware first
-		// This ensures the user is authenticated before checking their role
-		// If authentication fails, this middleware will abort the request
-		AuthMiddleware()(c) // Call the auth middleware on the same context
-		
-		// STEP 2: Check if authentication failed
-		// If the auth middleware aborted the request, don't continue
-		// This prevents unnecessary database queries for unauthenticated requests
-		if c.IsAborted() {
-			return // Exit early - authentication failed
-		}
-		
-		// STEP 3: Extract user ID from context (set by AuthMiddleware)
-		// The user ID was stored in the context by the AuthMiddleware
-		userIDInterface, exists := c.Get("user_id")
-		if !exists {
-			c.AbortWithStatusJSON(http.StatusUnauthorized, gin.H{"error": "user ID not found in token"})
-			return
-		}
-		
-		// STEP 4: Convert user ID to uint (JWT numbers are stored as float64)
-		// JWT stores all numbers as float64, but our database uses uint
-		// This type conversion is necessary for database queries
-		userID, ok := userIDInterface.(float64) // JWT numbers are float64
-		if !ok {
-			c.AbortWithStatusJSON(http.StatusUnauthorized, gin.H{"error": "invalid user ID format"})
-			return
-		}
-		
-		// STEP 5: Query database to get user details and check role
-		// This implements the role-based access control
-		// We need to query the database because the JWT token doesn't contain role information
-		var user models.User
-		if err := database.DB.First(&user, uint(userID)).Error; err != nil {
-			c.AbortWithStatusJSON(http.StatusUnauthorized, gin.H{"error": "user not found"})
-			return
-		}
-		
-		// STEP 6: Check if user has admin role
-		// Only users with role="admin" can access admin endpoints
-		// This is the core of role-based access control (RBAC)
-		if user.Role != "admin" {
-			c.AbortWithStatusJSON(http.StatusForbidden, gin.H{"error": "admin access required"})
-			return
-		}
-		
-		c.Next() // Continue to next handler (admin access granted)
->>>>>>> daa71c19
 	}
 }