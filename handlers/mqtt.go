--- conflicted
+++ resolved
@@ -8,23 +8,14 @@
 package handlers // Declares the package name
 
 import ( // Import required packages
-<<<<<<< HEAD
 	"go-mqtt-backend/database"
 	"go-mqtt-backend/models"
 	"go-mqtt-backend/mqtt" // MQTT client
 	"net/http"             // HTTP status codes
 	"sync"                 // For mutex (thread safety)
 	"time"                 // For time operations
-=======
-	"go-mqtt-backend/mqtt" // MQTT client for sending commands to ESP32
-	"net/http"             // HTTP status codes (200, 401, 503, etc.)
-	"sync"                 // For mutex (thread safety in concurrent operations)
-	"time"                 // For time operations (duration, timestamps)
->>>>>>> daa71c19
 
 	"github.com/gin-gonic/gin" // Gin web framework for HTTP handlers
-	"go-mqtt-backend/database" // Database client for user queries
-	"go-mqtt-backend/models"   // User model for role checking
 )
 
 // CommandInput - Structure for MQTT command requests
@@ -69,19 +60,19 @@
 	// Queue Management
 	motorQueue      = make(chan *MotorRequest, 100) // Channel for queued requests (buffered, max 100)
 	motorQuotaMutex sync.Mutex                      // Mutex for thread safety (prevents race conditions)
-	
+
 	// Quota Management (24-hour rolling window)
-	totalMotorTime  time.Duration                   // Total motor-on time in current 24h period
-	quotaResetTime  time.Time                       // When quota resets (next 24h boundary)
-	motorQuota      = 1 * time.Hour                 // Max allowed per 24h (configurable)
-	
+	totalMotorTime time.Duration   // Total motor-on time in current 24h period
+	quotaResetTime time.Time       // When quota resets (next 24h boundary)
+	motorQuota     = 1 * time.Hour // Max allowed per 24h (configurable)
+
 	// Admin shutdown control - Global state for emergency shutdown
 	// These variables control the emergency shutdown system
-	shutdownMutex   sync.Mutex                      // Mutex for shutdown state (thread safety)
-	isShutdown      bool                            // Whether system is in shutdown mode (true = shutdown, false = normal)
-	shutdownReason  string                          // Reason for shutdown (e.g., "Emergency maintenance")
-	shutdownBy      string                          // Who initiated shutdown (admin email for audit)
-	shutdownAt      time.Time                       // When shutdown was initiated (timestamp for audit)
+	shutdownMutex  sync.Mutex // Mutex for shutdown state (thread safety)
+	isShutdown     bool       // Whether system is in shutdown mode (true = shutdown, false = normal)
+	shutdownReason string     // Reason for shutdown (e.g., "Emergency maintenance")
+	shutdownBy     string     // Who initiated shutdown (admin email for audit)
+	shutdownAt     time.Time  // When shutdown was initiated (timestamp for audit)
 )
 
 // init - Package initialization function (runs once when package is imported)
@@ -93,7 +84,7 @@
 
 // processMotorQueue - Background goroutine that processes motor requests sequentially
 // This function runs continuously and handles the core queue algorithm with admin shutdown integration
-// 
+//
 // Algorithm Flow:
 // 1. Check if system is in admin shutdown mode
 // 2. If shutdown: skip processing (drop request)
@@ -105,14 +96,13 @@
 		// STEP 1: Check if system is in admin shutdown mode
 		// This is the first check before any quota or processing logic
 		// Admin shutdown takes priority over all other operations
-		shutdownMutex.Lock()                // Lock for thread safety (prevent concurrent access)
-		if isShutdown {                     // If system is in shutdown mode
-			shutdownMutex.Unlock()          // Unlock immediately (don't hold lock longer than needed)
+		shutdownMutex.Lock() // Lock for thread safety (prevent concurrent access)
+		if isShutdown {      // If system is in shutdown mode
+			shutdownMutex.Unlock() // Unlock immediately (don't hold lock longer than needed)
 			// Skip processing during shutdown - request is effectively dropped
 			// This prevents any motor operations during emergency shutdown
-			continue                        // Move to next request in queue
+			continue // Move to next request in queue
 		}
-<<<<<<< HEAD
 		totalMotorTime += req.Duration // Only update total time
 		motorQuotaMutex.Unlock()
 
@@ -120,41 +110,12 @@
 		mqtt.Publish("motor/control", "on")  // Send ON command
 		time.Sleep(req.Duration)             // Wait for duration
 		mqtt.Publish("motor/control", "off") // Send OFF command
-=======
-		shutdownMutex.Unlock()              // Unlock if not in shutdown mode
-		
-		// STEP 2: Quota management (original queue algorithm)
-		// This implements the daily quota system (1 hour per 24h)
-		motorQuotaMutex.Lock()              // Lock for thread safety (prevent concurrent quota updates)
-		if time.Now().After(quotaResetTime) { // If quota period expired (24h reset)
-			totalMotorTime = 0                              // Reset total time to 0
-			quotaResetTime = time.Now().Add(24 * time.Hour) // Set next reset time
-		}
-		if totalMotorTime+req.Duration > motorQuota { // If quota exceeded (1 hour limit)
-			motorQuotaMutex.Unlock()        // Unlock
-			// Quota exceeded, skip this request (request is dropped)
-			continue                        // Move to next request in queue
-		}
-		totalMotorTime += req.Duration      // Add to total time (quota tracking)
-		motorQuotaMutex.Unlock()           // Unlock quota management
-		
-		// STEP 3: Motor control execution (currently commented out for safety)
-		// In production, this would:
-		// 1. Send "on" command to motor via MQTT
-		// 2. Wait for the specified duration
-		// 3. Send "off" command to motor via MQTT
-		// --- Motor control logic (commented out) ---
-		// mqtt.Publish("motor/control", "on") // Send ON command
-		// time.Sleep(req.Duration)             // Wait for duration
-		// mqtt.Publish("motor/control", "off") // Send OFF command
-		// ------------------------------------------
->>>>>>> daa71c19
 	}
 }
 
 // EnqueueMotorRequest - Handler to enqueue motor-on requests with admin shutdown check
 // This function implements the enhanced queue algorithm with admin shutdown integration
-// 
+//
 // Request Flow:
 // 1. Check if system is in admin shutdown mode
 // 2. If shutdown: return 503 Service Unavailable
@@ -165,21 +126,21 @@
 	// STEP 1: Admin shutdown check (NEW - prevents new requests during shutdown)
 	// This is the first validation before any quota checking
 	// Admin shutdown takes absolute priority over all motor operations
-	shutdownMutex.Lock()                   // Lock for thread safety
-	if isShutdown {                        // If system is in shutdown mode
-		shutdownMutex.Unlock()             // Unlock immediately
+	shutdownMutex.Lock() // Lock for thread safety
+	if isShutdown {      // If system is in shutdown mode
+		shutdownMutex.Unlock() // Unlock immediately
 		// Return 503 Service Unavailable with shutdown details
 		// This provides clear feedback about why the request was rejected
 		c.JSON(http.StatusServiceUnavailable, gin.H{
-			"error": "Motor system is currently shut down",
-			"reason": shutdownReason,       // Why it was shut down
-			"shutdown_by": shutdownBy,      // Who shut it down
-			"shutdown_at": shutdownAt,      // When it was shut down
+			"error":       "Motor system is currently shut down",
+			"reason":      shutdownReason, // Why it was shut down
+			"shutdown_by": shutdownBy,     // Who shut it down
+			"shutdown_at": shutdownAt,     // When it was shut down
 		})
-		return                             // Exit early - no further processing
-	}
-	shutdownMutex.Unlock()                 // Unlock if not in shutdown mode
-	
+		return // Exit early - no further processing
+	}
+	shutdownMutex.Unlock() // Unlock if not in shutdown mode
+
 	// STEP 2: Parse request input (original logic)
 	// Extract duration from JSON request body
 	var input struct {
@@ -189,15 +150,14 @@
 		c.JSON(http.StatusBadRequest, gin.H{"error": err.Error()}) // Return 400 error if JSON is invalid
 		return
 	}
-	
+
 	// STEP 3: Quota validation (original queue algorithm)
 	// Check if this request would exceed the daily quota limit
-	motorQuotaMutex.Lock()                 // Lock for thread safety
-	if time.Now().After(quotaResetTime) {  // If quota period expired (24h reset)
+	motorQuotaMutex.Lock()                // Lock for thread safety
+	if time.Now().After(quotaResetTime) { // If quota period expired (24h reset)
 		totalMotorTime = 0                              // Reset total time to 0
 		quotaResetTime = time.Now().Add(24 * time.Hour) // Set next reset time
 	}
-<<<<<<< HEAD
 	if totalMotorTime+time.Duration(input.Duration)*time.Minute > motorQuota { // If quota exceeded
 		motorQuotaMutex.Unlock()                                                                                      // Unlock
 		c.JSON(http.StatusTooManyRequests, gin.H{"error": "Daily motor-on quota reached. Try again after 24 hours."}) // Return error
@@ -205,28 +165,33 @@
 	}
 	motorQuotaMutex.Unlock()          // Unlock
 	userID, exists := c.Get("userID") // Get user ID from context
-=======
-	if totalMotorTime+time.Duration(input.Duration)*time.Second > motorQuota { // If quota exceeded
-		motorQuotaMutex.Unlock()           // Unlock
-		c.JSON(http.StatusTooManyRequests, gin.H{"error": "Daily motor-on quota reached. Try again after 24 hours."}) // Return 429 error
-		return
-	}
-	motorQuotaMutex.Unlock()               // Unlock quota management
-	
-	// STEP 4: Enqueue request (original logic)
-	// Add the request to the processing queue
-	// In a real app, get user ID from JWT claims for audit trail
-	motorQueue <- &MotorRequest{           // Add request to queue (non-blocking)
-		UserID:    0,                      // Placeholder user ID (would be extracted from JWT)
-		RequestAt: time.Now(),             // Current timestamp
-		Duration:  time.Duration(input.Duration) * time.Second, // Convert to duration
+	if !exists {
+		c.JSON(http.StatusUnauthorized, gin.H{"error": "user ID not found in token"})
+		return
+	}
+	// Log to DB
+	logEntry := models.DeviceActivation{
+		UserID:    userID.(uint),
+		RequestAt: time.Now(),
+		Duration:  time.Duration(input.Duration) * time.Minute,
+	}
+	if err := database.DB.Create(&logEntry).Error; err != nil {
+		// Optionally handle/log DB error
+		c.JSON(http.StatusInternalServerError, gin.H{"error": "failed to log request"})
+		return
+	}
+	// In a real app, get user ID from JWT claims
+	motorQueue <- &MotorRequest{ // Add request to queue
+		UserID:    0,
+		RequestAt: time.Now(),
+		Duration:  time.Duration(input.Duration) * time.Minute,
 	}
 	c.JSON(http.StatusOK, gin.H{"message": "Request queued"}) // Return 200 success response
 }
 
 // AdminForceShutdown - Admin handler to force shutdown the motor system
 // This function implements the emergency shutdown capability
-// 
+//
 // Emergency Shutdown Process:
 // 1. Validate shutdown reason (required)
 // 2. Extract admin user info from JWT token
@@ -243,34 +208,15 @@
 		c.JSON(http.StatusBadRequest, gin.H{"error": err.Error()}) // Return 400 error if JSON is invalid
 		return
 	}
-	
+
 	// STEP 2: Extract admin user info from JWT token context
 	// This gets the user ID that was stored by the middleware
 	userIDInterface, exists := c.Get("user_id") // Get user ID from middleware
->>>>>>> daa71c19
 	if !exists {
 		c.JSON(http.StatusUnauthorized, gin.H{"error": "user ID not found in token"})
 		return
 	}
-<<<<<<< HEAD
-	// Log to DB
-	logEntry := models.DeviceActivation{
-		UserID:    userID.(uint),
-		RequestAt: time.Now(),
-		Duration:  time.Duration(input.Duration) * time.Minute,
-	}
-	if err := database.DB.Create(&logEntry).Error; err != nil {
-		// Optionally handle/log DB error
-		c.JSON(http.StatusInternalServerError, gin.H{"error": "failed to log request"})
-		return
-	}
-	// In a real app, get user ID from JWT claims
-	motorQueue <- &MotorRequest{ // Add request to queue
-		UserID:    0,
-		RequestAt: time.Now(),
-		Duration:  time.Duration(input.Duration) * time.Minute,
-=======
-	
+
 	// Convert user ID to uint (JWT numbers are stored as float64)
 	// This is because JWT stores all numbers as float64, but our DB uses uint
 	userID, ok := userIDInterface.(float64) // JWT numbers are float64
@@ -278,7 +224,7 @@
 		c.JSON(http.StatusUnauthorized, gin.H{"error": "invalid user ID format"})
 		return
 	}
-	
+
 	// STEP 3: Get user details from database for audit trail
 	// This ensures we have the complete user info for the audit log
 	var user models.User
@@ -286,34 +232,34 @@
 		c.JSON(http.StatusUnauthorized, gin.H{"error": "user not found"})
 		return
 	}
-	
+
 	// STEP 4: Set shutdown state (thread-safe)
 	// This is the critical section that changes the global shutdown state
-	shutdownMutex.Lock()                   // Lock for thread safety
-	isShutdown = true                      // Set shutdown flag (prevents new requests)
-	shutdownReason = input.Reason          // Store shutdown reason (for audit)
-	shutdownBy = user.Email                // Store admin email (for audit)
-	shutdownAt = time.Now()                // Store shutdown timestamp (for audit)
-	shutdownMutex.Unlock()                 // Unlock immediately
-	
+	shutdownMutex.Lock()          // Lock for thread safety
+	isShutdown = true             // Set shutdown flag (prevents new requests)
+	shutdownReason = input.Reason // Store shutdown reason (for audit)
+	shutdownBy = user.Email       // Store admin email (for audit)
+	shutdownAt = time.Now()       // Store shutdown timestamp (for audit)
+	shutdownMutex.Unlock()        // Unlock immediately
+
 	// STEP 5: Send immediate shutdown command to motor (safety measure)
 	// This ensures the motor stops immediately, even if there are requests in queue
 	// This is a critical safety feature for emergency situations
-	mqtt.Publish("motor/control", "off")  // Send immediate OFF command
-	
+	mqtt.Publish("motor/control", "off") // Send immediate OFF command
+
 	// STEP 6: Return success response with shutdown details
 	// This provides complete audit trail information
 	c.JSON(http.StatusOK, gin.H{
-		"message": "Motor system shut down successfully",
-		"reason": shutdownReason,           // Why it was shut down
-		"shutdown_by": shutdownBy,          // Who shut it down
-		"shutdown_at": shutdownAt,          // When it was shut down
+		"message":     "Motor system shut down successfully",
+		"reason":      shutdownReason, // Why it was shut down
+		"shutdown_by": shutdownBy,     // Who shut it down
+		"shutdown_at": shutdownAt,     // When it was shut down
 	})
 }
 
 // AdminRestart - Admin handler to restart the motor system
 // This function clears the shutdown state and resumes normal operation
-// 
+//
 // Restart Process:
 // 1. Clear all shutdown state variables (thread-safe)
 // 2. Resume normal queue processing
@@ -321,24 +267,24 @@
 func AdminRestart(c *gin.Context) {
 	// STEP 1: Clear shutdown state (thread-safe)
 	// This is the critical section that resumes normal operation
-	shutdownMutex.Lock()                   // Lock for thread safety
-	isShutdown = false                     // Clear shutdown flag (allow new requests)
-	shutdownReason = ""                    // Clear shutdown reason
-	shutdownBy = ""                        // Clear admin email
-	shutdownAt = time.Time{}               // Clear shutdown timestamp
-	shutdownMutex.Unlock()                 // Unlock immediately
-	
+	shutdownMutex.Lock()     // Lock for thread safety
+	isShutdown = false       // Clear shutdown flag (allow new requests)
+	shutdownReason = ""      // Clear shutdown reason
+	shutdownBy = ""          // Clear admin email
+	shutdownAt = time.Time{} // Clear shutdown timestamp
+	shutdownMutex.Unlock()   // Unlock immediately
+
 	// STEP 2: Return success response
 	// Confirm that the system has been restarted
 	c.JSON(http.StatusOK, gin.H{
-		"message": "Motor system restarted successfully",
-		"restart_at": time.Now(),          // When it was restarted
+		"message":    "Motor system restarted successfully",
+		"restart_at": time.Now(), // When it was restarted
 	})
 }
 
 // GetSystemStatus - Handler to get comprehensive system status
 // This function provides visibility into both quota and shutdown states
-// 
+//
 // Status Information:
 // - Shutdown state (active/inactive)
 // - Quota usage (current/total/reset time)
@@ -347,31 +293,30 @@
 func GetSystemStatus(c *gin.Context) {
 	// STEP 1: Get shutdown status (thread-safe)
 	// This provides the current emergency shutdown state
-	shutdownMutex.Lock()                   // Lock for thread safety
+	shutdownMutex.Lock() // Lock for thread safety
 	shutdownStatus := gin.H{
-		"is_shutdown": isShutdown,         // Current shutdown state (true/false)
-		"reason": shutdownReason,           // Why it was shut down (if applicable)
-		"shutdown_by": shutdownBy,          // Who shut it down (if applicable)
-		"shutdown_at": shutdownAt,          // When it was shut down (if applicable)
-	}
-	shutdownMutex.Unlock()                 // Unlock immediately
-	
+		"is_shutdown": isShutdown,     // Current shutdown state (true/false)
+		"reason":      shutdownReason, // Why it was shut down (if applicable)
+		"shutdown_by": shutdownBy,     // Who shut it down (if applicable)
+		"shutdown_at": shutdownAt,     // When it was shut down (if applicable)
+	}
+	shutdownMutex.Unlock() // Unlock immediately
+
 	// STEP 2: Get quota status (thread-safe)
 	// This provides the current quota usage information
-	motorQuotaMutex.Lock()                 // Lock for thread safety
+	motorQuotaMutex.Lock() // Lock for thread safety
 	quotaStatus := gin.H{
 		"total_motor_time": totalMotorTime.String(), // Current total motor time
-		"quota_limit": motorQuota.String(),          // Daily quota limit (1 hour)
+		"quota_limit":      motorQuota.String(),     // Daily quota limit (1 hour)
 		"quota_reset_time": quotaResetTime,          // When quota resets
-		"queue_length": len(motorQueue),             // Number of requests in queue
->>>>>>> daa71c19
-	}
-	motorQuotaMutex.Unlock()               // Unlock immediately
-	
+		"queue_length":     len(motorQueue),         // Number of requests in queue
+	}
+	motorQuotaMutex.Unlock() // Unlock immediately
+
 	// STEP 3: Return combined status
 	// This provides a complete picture of system state
 	c.JSON(http.StatusOK, gin.H{
-		"shutdown_status": shutdownStatus,  // Admin shutdown information
-		"quota_status": quotaStatus,        // Quota and queue information
+		"shutdown_status": shutdownStatus, // Admin shutdown information
+		"quota_status":    quotaStatus,    // Quota and queue information
 	})
 }