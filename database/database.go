// database.go - Handles database connection and setup

package database // Declares the package name

import ( // Import required packages
	"go-mqtt-backend/config" // Project config
	"go-mqtt-backend/models" // User model

	"golang.org/x/crypto/bcrypt" // Password hashing
	"gorm.io/driver/sqlite" // SQLite driver for GORM
	"gorm.io/gorm"          // GORM ORM
)

var DB *gorm.DB // Global variable to hold the database connection (pointer to gorm.DB)

func Connect(dbPath string) error { // Connect opens the database and runs migrations
	var err error                                            // Declare error variable
	DB, err = gorm.Open(sqlite.Open(dbPath), &gorm.Config{}) // Open SQLite DB
	if err != nil {                                          // If error, return it
		return err
	}
<<<<<<< HEAD
	return DB.AutoMigrate(&models.User{}, &models.DeviceActivation{}) // Auto-migrate the User model (create table if needed)
=======
	
	// Auto-migrate the User model (create table if needed)
	if err := DB.AutoMigrate(&models.User{}); err != nil {
		return err
	}
	
	// Create default admin user if configured
	return createDefaultAdmin()
}

// createDefaultAdmin - Creates a default admin user if configured and none exists
// This uses environment variables for security instead of hardcoded credentials
func createDefaultAdmin() error {
	cfg := config.Load() // Load configuration
	
	// Only create admin if explicitly configured
	if !cfg.CreateAdmin {
		return nil
	}
	
	// Check if any admin user exists
	var count int64
	DB.Model(&models.User{}).Where("role = ?", "admin").Count(&count)
	
	if count == 0 {
		// Create default admin user using config values
		hash, err := bcrypt.GenerateFromPassword([]byte(cfg.AdminPassword), bcrypt.DefaultCost)
		if err != nil {
			return err
		}
		
		adminUser := models.User{
			Email:    cfg.AdminEmail,
			Password: string(hash),
			Role:     "admin",
		}
		
		if err := DB.Create(&adminUser).Error; err != nil {
			return err
		}
	}
	
	return nil
>>>>>>> daa71c19
}<|MERGE_RESOLUTION|>--- conflicted
+++ resolved
@@ -3,10 +3,10 @@
 package database // Declares the package name
 
 import ( // Import required packages
-	"go-mqtt-backend/config" // Project config
+	// Project config
 	"go-mqtt-backend/models" // User model
 
-	"golang.org/x/crypto/bcrypt" // Password hashing
+	// Password hashing
 	"gorm.io/driver/sqlite" // SQLite driver for GORM
 	"gorm.io/gorm"          // GORM ORM
 )
@@ -19,51 +19,5 @@
 	if err != nil {                                          // If error, return it
 		return err
 	}
-<<<<<<< HEAD
 	return DB.AutoMigrate(&models.User{}, &models.DeviceActivation{}) // Auto-migrate the User model (create table if needed)
-=======
-	
-	// Auto-migrate the User model (create table if needed)
-	if err := DB.AutoMigrate(&models.User{}); err != nil {
-		return err
-	}
-	
-	// Create default admin user if configured
-	return createDefaultAdmin()
-}
-
-// createDefaultAdmin - Creates a default admin user if configured and none exists
-// This uses environment variables for security instead of hardcoded credentials
-func createDefaultAdmin() error {
-	cfg := config.Load() // Load configuration
-	
-	// Only create admin if explicitly configured
-	if !cfg.CreateAdmin {
-		return nil
-	}
-	
-	// Check if any admin user exists
-	var count int64
-	DB.Model(&models.User{}).Where("role = ?", "admin").Count(&count)
-	
-	if count == 0 {
-		// Create default admin user using config values
-		hash, err := bcrypt.GenerateFromPassword([]byte(cfg.AdminPassword), bcrypt.DefaultCost)
-		if err != nil {
-			return err
-		}
-		
-		adminUser := models.User{
-			Email:    cfg.AdminEmail,
-			Password: string(hash),
-			Role:     "admin",
-		}
-		
-		if err := DB.Create(&adminUser).Error; err != nil {
-			return err
-		}
-	}
-	
-	return nil
->>>>>>> daa71c19
 }